--- conflicted
+++ resolved
@@ -101,38 +101,6 @@
         </motion.div>
 
         {/* Right Section */}
-<<<<<<< HEAD
-        <div className="flex items-center gap-2">
-          {/* Quick Actions */}
-          <div className="hidden lg:flex items-center gap-1">
-            <Button variant="ghost" size="sm" className="h-8 px-2 text-xs text-sidebar-foreground hover:text-sidebar-primary hover:bg-sidebar-accent/20 transition-colors">
-              Quick Send
-            </Button>
-            <Button variant="ghost" size="sm" className="h-8 px-2 text-xs text-sidebar-foreground hover:text-sidebar-primary hover:bg-sidebar-accent/20 transition-colors">
-              New Campaign
-            </Button>
-            <Button
-              variant="ghost"
-              size="sm"
-              className="h-8 px-2 text-xs flex items-center gap-1 text-wizard-primary-accent hover:text-white bg-wizard-primary-accent/10 hover:bg-wizard-primary-accent/20 wizard-hover-glow transition-all"
-              onClick={onAIAssistantClick}
-            >
-              <GlowingIcon size="sm" color="blue">
-                <Bot className="h-4 w-4" />
-              </GlowingIcon>
-              <span className="text-wizard-gradient font-semibold">AI Chat</span>
-            </Button>
-            <Button
-              variant="ghost"
-              size="sm"
-              className="h-8 px-2 text-xs flex items-center gap-1 text-sidebar-foreground hover:text-sidebar-primary hover:bg-sidebar-accent/20 transition-colors"
-              onClick={onSupportClick}
-            >
-              <LifeBuoy className="h-4 w-4" />
-              Support
-            </Button>
-          </div>
-=======
         <motion.div
           initial={{ opacity: 0, x: 20 }}
           animate={{ opacity: 1, x: 0 }}
@@ -155,11 +123,13 @@
                 <Button
                   variant="ghost"
                   size="sm"
-                  className="h-8 px-2 text-xs flex items-center gap-1 text-sidebar-foreground hover:text-sidebar-primary hover:bg-sidebar-primary/10 transition-all"
+                  className="h-8 px-2 text-xs flex items-center gap-1 text-wizard-primary-accent hover:text-white bg-wizard-primary-accent/10 hover:bg-wizard-primary-accent/20 wizard-hover-glow transition-all"
                   onClick={onAIAssistantClick}
                 >
-                  <Bot className="h-4 w-4" />
-                  AI Chat
+                  <GlowingIcon size="sm" color="blue">
+                    <Bot className="h-4 w-4" />
+                  </GlowingIcon>
+                  <span className="text-wizard-gradient font-semibold">AI Chat</span>
                 </Button>
               </motion.div>
               <motion.div whileHover={hoverScale}>
@@ -174,7 +144,6 @@
                 </Button>
               </motion.div>
             </div>
->>>>>>> 867a129a
 
             {/* Notifications */}
             <DropdownMenu>
