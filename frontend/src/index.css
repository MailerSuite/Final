@tailwind base;
@tailwind components;
@tailwind utilities;

@layer base {
  :root {
<<<<<<< HEAD
    /* Wizard Tech Theme - Dark Mode Default */
    --background: 252 90% 6%; /* #0B0A17 - Very dark purple */
    --foreground: 0 0% 90%; /* #E6E6E6 - Light grey text */
    
    --card: 252 80% 12%; /* #15122B - Deep purple panels */
    --card-foreground: 0 0% 90%; /* #E6E6E6 */
    
    --popover: 252 80% 12%; /* #15122B */
    --popover-foreground: 0 0% 90%; /* #E6E6E6 */
    
    --primary: 203 100% 61%; /* #3AAFFF - Electric blue */
    --primary-foreground: 0 0% 100%; /* White */
    
    --secondary: 268 95% 64%; /* #7B2FF7 - Rich violet */
    --secondary-foreground: 0 0% 100%; /* White */
    
    --muted: 252 70% 18%; /* Slightly muted purple */
    --muted-foreground: 0 0% 70%; /* Dimmed text */
    
    --accent: 203 100% 61%; /* #3AAFFF - Electric blue accent */
    --accent-foreground: 0 0% 100%; /* White */
    
    --destructive: 0 84% 60%;
    --destructive-foreground: 0 0% 100%;
    
    --success: 142 76% 36%;
    --success-foreground: 0 0% 100%;
    
    --warning: 38 92% 50%;
    --warning-foreground: 0 0% 100%;
    
    --border: 268 60% 30%; /* Translucent purple border */
    --input: 252 80% 12%; /* Deep purple input bg */
    --ring: 203 100% 61%; /* Electric blue ring */
    
    --radius: 0.5rem;
    
    /* Chart colors with wizard theme */
    --chart-1: 203 100% 61%; /* Electric blue */
    --chart-2: 268 95% 64%; /* Rich violet */
    --chart-3: 233 90% 55%; /* Blue-purple */
    --chart-4: 280 85% 60%; /* Purple-pink */
    --chart-5: 190 90% 50%; /* Cyan-blue */
    
    --sidebar-background: 252 85% 8%; /* Darker purple for sidebar */
    --sidebar-foreground: 0 0% 90%; /* Light grey */
    --sidebar-primary: 203 100% 61%; /* Electric blue */
    --sidebar-primary-foreground: 0 0% 100%;
    --sidebar-accent: 252 80% 15%; /* Accent purple */
    --sidebar-accent-foreground: 0 0% 90%;
    --sidebar-border: 268 60% 25%; /* Purple border */
    --sidebar-ring: 203 100% 61%; /* Electric blue */
  }

  .dark {
    /* Dark mode is the default wizard tech theme */
    --background: 252 90% 6%; /* #0B0A17 - Very dark purple */
    --foreground: 0 0% 90%; /* #E6E6E6 - Light grey text */
    
    --card: 252 80% 12%; /* #15122B - Deep purple panels */
    --card-foreground: 0 0% 90%; /* #E6E6E6 */
    
    --popover: 252 80% 12%; /* #15122B */
    --popover-foreground: 0 0% 90%; /* #E6E6E6 */
    
    --primary: 203 100% 61%; /* #3AAFFF - Electric blue */
    --primary-foreground: 0 0% 100%; /* White */
    
    --secondary: 268 95% 64%; /* #7B2FF7 - Rich violet */
    --secondary-foreground: 0 0% 100%; /* White */
    
    --muted: 252 70% 18%; /* Slightly muted purple */
    --muted-foreground: 0 0% 70%; /* Dimmed text */
    
    --accent: 203 100% 61%; /* #3AAFFF - Electric blue accent */
    --accent-foreground: 0 0% 100%; /* White */
    
    --destructive: 0 84% 60%;
    --destructive-foreground: 0 0% 100%;
    
    --success: 142 76% 36%;
    --success-foreground: 0 0% 100%;
    
    --warning: 38 92% 50%;
    --warning-foreground: 0 0% 100%;
    
    --border: 268 60% 30%; /* Translucent purple border */
    --input: 252 80% 12%; /* Deep purple input bg */
    --ring: 203 100% 61%; /* Electric blue ring */
    
    --radius: 0.5rem;
    
    /* Chart colors with wizard theme */
    --chart-1: 203 100% 61%; /* Electric blue */
    --chart-2: 268 95% 64%; /* Rich violet */
    --chart-3: 233 90% 55%; /* Blue-purple */
    --chart-4: 280 85% 60%; /* Purple-pink */
    --chart-5: 190 90% 50%; /* Cyan-blue */
    
    --sidebar-background: 252 85% 8%; /* Darker purple for sidebar */
    --sidebar-foreground: 0 0% 90%; /* Light grey */
    --sidebar-primary: 203 100% 61%; /* Electric blue */
    --sidebar-primary-foreground: 0 0% 100%;
    --sidebar-accent: 252 80% 15%; /* Accent purple */
    --sidebar-accent-foreground: 0 0% 90%;
    --sidebar-border: 268 60% 25%; /* Purple border */
    --sidebar-ring: 203 100% 61%; /* Electric blue */
  }
 
  .light {
    /* Light mode with adjusted wizard tech colors */
    --background: 268 30% 95%; /* Very light purple-tinted bg */
    --foreground: 252 90% 10%; /* Dark purple text */
    
    --card: 268 25% 98%; /* Almost white with purple tint */
    --card-foreground: 252 90% 10%;
    
    --popover: 268 25% 98%;
    --popover-foreground: 252 90% 10%;
    
    --primary: 203 100% 45%; /* Darker electric blue for light mode */
    --primary-foreground: 0 0% 100%;
    
    --secondary: 268 95% 55%; /* Darker violet for light mode */
    --secondary-foreground: 0 0% 100%;
    
    --muted: 268 20% 90%; /* Light purple muted */
    --muted-foreground: 252 60% 40%;
    
    --accent: 203 100% 45%; /* Electric blue accent */
    --accent-foreground: 0 0% 100%;
    
    --destructive: 0 84% 50%;
    --destructive-foreground: 0 0% 100%;
    
    --success: 142 76% 30%;
    --success-foreground: 0 0% 100%;
    
    --warning: 38 92% 45%;
    --warning-foreground: 0 0% 100%;
    
    --border: 268 30% 85%; /* Light purple border */
    --input: 268 25% 95%; /* Very light purple input */
    --ring: 203 100% 45%; /* Electric blue ring */
    
    --chart-1: 203 100% 45%;
    --chart-2: 268 95% 55%;
    --chart-3: 233 80% 50%;
    --chart-4: 280 75% 55%;
    --chart-5: 190 80% 45%;
    
    --sidebar-background: 268 30% 97%; /* Very light purple sidebar */
    --sidebar-foreground: 252 90% 10%;
    --sidebar-primary: 203 100% 45%;
    --sidebar-primary-foreground: 0 0% 100%;
    --sidebar-accent: 268 25% 92%;
    --sidebar-accent-foreground: 252 90% 10%;
    --sidebar-border: 268 30% 85%;
    --sidebar-ring: 203 100% 45%;
=======
    --background: 0 0% 100%;
    --foreground: 222.2 84% 4.9%;
    --card: 0 0% 100%;
    --card-foreground: 222.2 84% 4.9%;
    --popover: 0 0% 100%;
    --popover-foreground: 222.2 84% 4.9%;
    --primary: 222.2 47.4% 11.2%;
    --primary-foreground: 210 40% 98%;
    --secondary: 210 40% 96%;
    --secondary-foreground: 222.2 84% 4.9%;
    --muted: 210 40% 96%;
    --muted-foreground: 215.4 16.3% 46.9%;
    --accent: 210 40% 96%;
    --accent-foreground: 222.2 84% 4.9%;
    --destructive: 0 84.2% 60.2%;
    --destructive-foreground: 210 40% 98%;
    --success: 142.1 76.2% 36.3%;
    --success-foreground: 210 40% 98%;
    --warning: 38 92% 50%;
    --warning-foreground: 222.2 47.4% 11.2%;
    --info: 217.2 91.2% 59.8%;
    --info-foreground: 210 40% 98%;
    --border: 214.3 31.8% 91.4%;
    --input: 214.3 31.8% 91.4%;
    --ring: 222.2 84% 4.9%;
    --radius: 0.5rem;
    --sidebar-background: 222.2 84% 4.9%;
    --sidebar-foreground: 210 40% 98%;
    --sidebar-primary: 59 130 246;
    --sidebar-primary-foreground: 210 40% 98%;
    --sidebar-accent: 210 40% 96%;
    --sidebar-accent-foreground: 222.2 84% 4.9%;
    --sidebar-border: 214.3 31.8% 91.4%;
    --sidebar-ring: 222.2 84% 4.9%;
  }

  .dark {
    --background: 222.2 84% 4.9%;
    --foreground: 210 40% 98%;
    --card: 222.2 84% 4.9%;
    --card-foreground: 210 40% 98%;
    --popover: 222.2 84% 4.9%;
    --popover-foreground: 210 40% 98%;
    --primary: 210 40% 98%;
    --primary-foreground: 222.2 47.4% 11.2%;
    --secondary: 217.2 32.6% 17.5%;
    --secondary-foreground: 210 40% 98%;
    --muted: 217.2 32.6% 17.5%;
    --muted-foreground: 215 20.2% 65.1%;
    --accent: 217.2 32.6% 17.5%;
    --accent-foreground: 210 40% 98%;
    --destructive: 0 62.8% 30.6%;
    --destructive-foreground: 210 40% 98%;
    --success: 142.1 76.2% 36.3%;
    --success-foreground: 210 40% 98%;
    --warning: 38 92% 50%;
    --warning-foreground: 210 40% 98%;
    --info: 217.2 91.2% 59.8%;
    --info-foreground: 210 40% 98%;
    --border: 217.2 32.6% 17.5%;
    --input: 217.2 32.6% 17.5%;
    --ring: 212.7 26.8% 83.9%;
    --sidebar-background: 222.2 84% 4.9%;
    --sidebar-foreground: 210 40% 98%;
    --sidebar-primary: 59 130 246;
    --sidebar-primary-foreground: 210 40% 98%;
    --sidebar-accent: 217.2 32.6% 17.5%;
    --sidebar-accent-foreground: 210 40% 98%;
    --sidebar-border: 217.2 32.6% 17.5%;
    --sidebar-ring: 212.7 26.8% 83.9%;
  }
}

@layer components {
  /* Icon size utilities */
  .icon-xs {
    @apply w-3 h-3;
  }
  
  .icon-sm {
    @apply w-4 h-4;
  }
  
  .icon-base {
    @apply w-5 h-5;
  }
  
  .icon-lg {
    @apply w-6 h-6;
  }
  
  .icon-xl {
    @apply w-8 h-8;
  }
  
  .icon-2xl {
    @apply w-10 h-10;
  }
  
  .icon-3xl {
    @apply w-12 h-12;
  }
}

@layer utilities {
  .text-balance {
    text-wrap: balance;
>>>>>>> 867a129a
  }
}
 
@layer base {
  * {
    @apply border-border;
  }
  
  html {
    @apply bg-background text-foreground;
  }
  
  body {
    @apply bg-background text-foreground min-h-screen;
  }
  
  /* Ensure all main text is visible */
  main, article, section, div {
    color: hsl(var(--foreground));
  }
  
  /* Typography */
  h1, h2, h3, h4, h5, h6 {
    @apply text-foreground font-semibold;
  }
  
  p, span, li, td, th, label {
    @apply text-foreground;
  }
  
  /* Ensure card content is visible */
  .card *, [class*="card"] * {
    color: inherit;
  }
  
  /* Links */
  a {
    @apply text-primary hover:text-primary/80;
  }
  
  /* Cards */
  .card {
    @apply bg-card text-card-foreground border-border;
  }
  
  /* Ensure shadcn Card components are visible */
  [data-ui="card"], [class*="card-"] {
    @apply bg-card text-card-foreground;
  }
  
  [data-ui="card-header"], [class*="card-header"] {
    @apply text-card-foreground;
  }
  
  [data-ui="card-content"], [class*="card-content"] {
    @apply text-card-foreground;
  }
  
  [data-ui="card-title"], [class*="card-title"] {
    @apply text-card-foreground font-semibold;
  }
  
  /* Inputs and form elements */
  input, textarea, select {
    @apply bg-input text-foreground border-border;
  }
  
  /* Buttons - ensure they have proper contrast */
  button {
    @apply text-foreground;
  }
  
  /* Tables */
  table {
    @apply text-foreground;
  }
  
  /* Sidebar specific styles */
  .sidebar-nav-item {
    @apply relative transition-all duration-200 ease-in-out;
    color: hsl(var(--sidebar-foreground));
  }

  .sidebar-nav-item:hover {
    background-color: hsl(var(--sidebar-accent) / 0.1);
  }

  .sidebar-nav-item.active {
    color: hsl(var(--sidebar-primary-foreground));
    background: linear-gradient(90deg, 
      hsl(var(--sidebar-accent) / 0.2) 0%, 
      hsl(var(--sidebar-accent) / 0.05) 100%);
    border-left: 3px solid hsl(var(--sidebar-primary));
  }

  .sidebar-nav-item.active.shadow-glow {
    box-shadow: 
      inset 0 1px 0 0 hsl(var(--sidebar-primary) / 0.1),
      0 0 20px hsl(var(--sidebar-primary) / 0.1);
  }
  
  /* Scrollbar styling */
  ::-webkit-scrollbar {
    width: 10px;
    height: 10px;
  }
  
  ::-webkit-scrollbar-track {
    @apply bg-background;
  }
  
  ::-webkit-scrollbar-thumb {
    @apply bg-muted rounded-md;
  }
  
  ::-webkit-scrollbar-thumb:hover {
    @apply bg-muted-foreground/30;
  }
}

/* Force text visibility for debugging */
@layer base {
  /* Ensure all text has proper contrast */
  .text-muted-foreground {
    color: hsl(var(--muted-foreground)) !important;
  }
  
  .text-card-foreground {
    color: hsl(var(--card-foreground)) !important;
  }
  
  /* Fix for any elements that might be invisible */
  main * {
    color: inherit;
  }
  
  /* Specific fix for analytics page */
  [class*="analytics"] *,
  [class*="Analytics"] * {
    color: inherit;
  }
}

/* Utility classes for common patterns */
@layer utilities {
  .text-gradient {
    @apply bg-gradient-to-r from-primary via-primary to-accent bg-clip-text text-transparent;
  }
  
  .bg-gradient-subtle {
    @apply bg-gradient-to-br from-background via-background to-muted/20;
  }
  
  .border-gradient {
    @apply relative;
    background: linear-gradient(var(--background), var(--background)) padding-box,
                linear-gradient(135deg, hsl(var(--primary)), hsl(var(--accent))) border-box;
    border: 1px solid transparent;
  }
  
  .shadow-glow {
    box-shadow: 0 0 20px hsl(var(--primary) / 0.1);
  }
  
  .premium-spacing {
    @apply space-y-6;
  }
}

/* Animation utilities */
@layer utilities {
  /* Hot reload test - v1 */
  .animate-gradient-x {
    animation: gradient-x 15s ease infinite;
  }
  
  .animate-gradient-y {
    animation: gradient-y 15s ease infinite;
  }
  
  .animate-pulse-slow {
    animation: pulse 4s cubic-bezier(0.4, 0, 0.6, 1) infinite;
  }
  
  @keyframes gradient-x {
    0%, 100% {
      transform: translateX(0%);
    }
    50% {
      transform: translateX(100%);
    }
  }
  
  @keyframes gradient-y {
    0%, 100% {
      transform: translateY(0%);
    }
    50% {
      transform: translateY(100%);
    }
  }
}

/* Wizard Tech Theme Utilities */
@layer utilities {
  /* Gradient backgrounds and effects */
  .bg-wizard-gradient {
    @apply bg-gradient-to-br from-wizard-primary-accent to-wizard-secondary-accent;
  }
  
  .bg-wizard-gradient-subtle {
    background: linear-gradient(135deg, rgba(58, 175, 255, 0.1) 0%, rgba(123, 47, 247, 0.1) 100%);
  }
  
  .bg-wizard-radial {
    background: radial-gradient(circle at center, rgba(58, 175, 255, 0.15) 0%, transparent 70%);
  }
  
  .bg-wizard-swirl {
    background: conic-gradient(from 180deg at 50% 50%, #3AAFFF 0deg, #7B2FF7 120deg, #3AAFFF 240deg, #7B2FF7 360deg);
    filter: blur(60px);
    opacity: 0.3;
  }
  
  /* Text gradients */
  .text-wizard-gradient {
    @apply bg-gradient-to-r from-wizard-primary-accent to-wizard-secondary-accent bg-clip-text text-transparent;
  }
  
  /* Glow effects */
  .wizard-glow {
    box-shadow: 0 0 20px rgba(58, 175, 255, 0.5), 0 0 40px rgba(58, 175, 255, 0.3);
  }
  
  .wizard-glow-sm {
    box-shadow: 0 0 10px rgba(58, 175, 255, 0.5);
  }
  
  .wizard-glow-lg {
    box-shadow: 0 0 30px rgba(58, 175, 255, 0.6), 0 0 60px rgba(58, 175, 255, 0.4);
  }
  
  .wizard-glow-purple {
    box-shadow: 0 0 20px rgba(123, 47, 247, 0.5), 0 0 40px rgba(123, 47, 247, 0.3);
  }
  
  /* Border effects */
  .border-wizard-gradient {
    @apply relative;
    background: linear-gradient(var(--background), var(--background)) padding-box,
                linear-gradient(135deg, #3AAFFF, #7B2FF7) border-box;
    border: 2px solid transparent;
  }
  
  .border-wizard-glow {
    @apply border-wizard-primary-accent/50;
    box-shadow: 0 0 10px rgba(58, 175, 255, 0.3);
  }
  
  /* Hover animations */
  .wizard-hover-glow {
    @apply transition-all duration-300;
  }
  
  .wizard-hover-glow:hover {
    box-shadow: 0 0 25px rgba(58, 175, 255, 0.6), 0 0 50px rgba(58, 175, 255, 0.4);
    transform: translateY(-2px);
  }
  
  /* Shimmer effect */
  .wizard-shimmer {
    position: relative;
    overflow: hidden;
  }
  
  .wizard-shimmer::before {
    content: '';
    position: absolute;
    top: 0;
    left: -100%;
    width: 100%;
    height: 100%;
    background: linear-gradient(90deg, transparent, rgba(58, 175, 255, 0.3), transparent);
    animation: shimmer 3s infinite;
  }
  
  @keyframes shimmer {
    0% { transform: translateX(-100%); }
    100% { transform: translateX(200%); }
  }
  
  /* Particle container */
  .wizard-particles {
    position: relative;
    overflow: hidden;
  }
  
  /* AI feature specific styles */
  .ai-feature-card {
    @apply bg-wizard-secondary-bg border border-wizard-border rounded-lg p-4 wizard-hover-glow;
    background: linear-gradient(135deg, rgba(21, 18, 43, 0.9) 0%, rgba(11, 10, 23, 0.9) 100%);
  }
  
  .ai-icon-glow {
    @apply wizard-glow-sm rounded-full p-2;
    background: rgba(58, 175, 255, 0.1);
  }
  
  /* Button styles */
  .btn-wizard-primary {
    @apply bg-wizard-gradient text-white font-semibold py-2 px-4 rounded-lg wizard-hover-glow;
    transition: all 0.3s ease;
  }
  
  .btn-wizard-secondary {
    @apply bg-wizard-secondary-bg border border-wizard-primary-accent/50 text-wizard-primary-accent font-semibold py-2 px-4 rounded-lg;
    transition: all 0.3s ease;
  }
  
  .btn-wizard-secondary:hover {
    @apply bg-wizard-primary-accent/10 wizard-glow-sm;
  }
  
  /* Loading effects */
  .wizard-loading-pulse {
    animation: wizard-pulse 2s cubic-bezier(0.4, 0, 0.6, 1) infinite;
  }
  
  @keyframes wizard-pulse {
    0%, 100% {
      opacity: 0.5;
      box-shadow: 0 0 10px rgba(58, 175, 255, 0.5);
    }
    50% {
      opacity: 1;
      box-shadow: 0 0 20px rgba(58, 175, 255, 0.8);
    }
  }
  
  /* Modal overlays */
  .wizard-modal-overlay {
    background: rgba(11, 10, 23, 0.95);
    backdrop-filter: blur(10px);
  }
  
  /* Sidebar specific wizard styles */
  .sidebar-wizard {
    background: linear-gradient(180deg, rgba(11, 10, 23, 0.98) 0%, rgba(21, 18, 43, 0.98) 100%);
    border-right: 1px solid rgba(123, 47, 247, 0.2);
  }
  
  /* Navbar wizard styles */
  .navbar-wizard {
    background: rgba(11, 10, 23, 0.95);
    backdrop-filter: blur(20px);
    border-bottom: 1px solid rgba(123, 47, 247, 0.2);
  }
}

/* Sparkle animation component */
@layer components {
  .sparkle {
    position: absolute;
    width: 4px;
    height: 4px;
    background: #3AAFFF;
    border-radius: 50%;
    animation: sparkle-anim 2s ease-in-out infinite;
  }
  
  .sparkle:nth-child(2n) {
    background: #7B2FF7;
    animation-delay: 0.5s;
  }
  
  .sparkle:nth-child(3n) {
    animation-delay: 1s;
  }
  
  @keyframes sparkle-anim {
    0%, 100% {
      opacity: 0;
      transform: scale(0) translateY(0);
    }
    50% {
      opacity: 1;
      transform: scale(1) translateY(-20px);
    }
  }
}

/* Override component defaults with wizard theme */
@layer base {
  /* Update headings to use bright white */
  h1, h2, h3, h4, h5, h6 {
    @apply text-white font-bold;
  }
  
  /* Update scrollbar with wizard theme */
  ::-webkit-scrollbar-thumb {
    @apply bg-wizard-secondary-accent/30 rounded-md;
  }
  
  ::-webkit-scrollbar-thumb:hover {
    @apply bg-wizard-secondary-accent/50;
  }
  
  /* Update focus states */
  *:focus {
    @apply outline-none ring-2 ring-wizard-primary-accent/50 ring-offset-2 ring-offset-wizard-primary-bg;
  }
  
  /* Update selection color */
  ::selection {
    @apply bg-wizard-primary-accent/30 text-white;
  }
}<|MERGE_RESOLUTION|>--- conflicted
+++ resolved
@@ -4,7 +4,6 @@
 
 @layer base {
   :root {
-<<<<<<< HEAD
     /* Wizard Tech Theme - Dark Mode Default */
     --background: 252 90% 6%; /* #0B0A17 - Very dark purple */
     --foreground: 0 0% 90%; /* #E6E6E6 - Light grey text */
@@ -164,77 +163,6 @@
     --sidebar-accent-foreground: 252 90% 10%;
     --sidebar-border: 268 30% 85%;
     --sidebar-ring: 203 100% 45%;
-=======
-    --background: 0 0% 100%;
-    --foreground: 222.2 84% 4.9%;
-    --card: 0 0% 100%;
-    --card-foreground: 222.2 84% 4.9%;
-    --popover: 0 0% 100%;
-    --popover-foreground: 222.2 84% 4.9%;
-    --primary: 222.2 47.4% 11.2%;
-    --primary-foreground: 210 40% 98%;
-    --secondary: 210 40% 96%;
-    --secondary-foreground: 222.2 84% 4.9%;
-    --muted: 210 40% 96%;
-    --muted-foreground: 215.4 16.3% 46.9%;
-    --accent: 210 40% 96%;
-    --accent-foreground: 222.2 84% 4.9%;
-    --destructive: 0 84.2% 60.2%;
-    --destructive-foreground: 210 40% 98%;
-    --success: 142.1 76.2% 36.3%;
-    --success-foreground: 210 40% 98%;
-    --warning: 38 92% 50%;
-    --warning-foreground: 222.2 47.4% 11.2%;
-    --info: 217.2 91.2% 59.8%;
-    --info-foreground: 210 40% 98%;
-    --border: 214.3 31.8% 91.4%;
-    --input: 214.3 31.8% 91.4%;
-    --ring: 222.2 84% 4.9%;
-    --radius: 0.5rem;
-    --sidebar-background: 222.2 84% 4.9%;
-    --sidebar-foreground: 210 40% 98%;
-    --sidebar-primary: 59 130 246;
-    --sidebar-primary-foreground: 210 40% 98%;
-    --sidebar-accent: 210 40% 96%;
-    --sidebar-accent-foreground: 222.2 84% 4.9%;
-    --sidebar-border: 214.3 31.8% 91.4%;
-    --sidebar-ring: 222.2 84% 4.9%;
-  }
-
-  .dark {
-    --background: 222.2 84% 4.9%;
-    --foreground: 210 40% 98%;
-    --card: 222.2 84% 4.9%;
-    --card-foreground: 210 40% 98%;
-    --popover: 222.2 84% 4.9%;
-    --popover-foreground: 210 40% 98%;
-    --primary: 210 40% 98%;
-    --primary-foreground: 222.2 47.4% 11.2%;
-    --secondary: 217.2 32.6% 17.5%;
-    --secondary-foreground: 210 40% 98%;
-    --muted: 217.2 32.6% 17.5%;
-    --muted-foreground: 215 20.2% 65.1%;
-    --accent: 217.2 32.6% 17.5%;
-    --accent-foreground: 210 40% 98%;
-    --destructive: 0 62.8% 30.6%;
-    --destructive-foreground: 210 40% 98%;
-    --success: 142.1 76.2% 36.3%;
-    --success-foreground: 210 40% 98%;
-    --warning: 38 92% 50%;
-    --warning-foreground: 210 40% 98%;
-    --info: 217.2 91.2% 59.8%;
-    --info-foreground: 210 40% 98%;
-    --border: 217.2 32.6% 17.5%;
-    --input: 217.2 32.6% 17.5%;
-    --ring: 212.7 26.8% 83.9%;
-    --sidebar-background: 222.2 84% 4.9%;
-    --sidebar-foreground: 210 40% 98%;
-    --sidebar-primary: 59 130 246;
-    --sidebar-primary-foreground: 210 40% 98%;
-    --sidebar-accent: 217.2 32.6% 17.5%;
-    --sidebar-accent-foreground: 210 40% 98%;
-    --sidebar-border: 217.2 32.6% 17.5%;
-    --sidebar-ring: 212.7 26.8% 83.9%;
   }
 }
 
@@ -272,7 +200,6 @@
 @layer utilities {
   .text-balance {
     text-wrap: balance;
->>>>>>> 867a129a
   }
 }
  
